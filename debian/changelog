<<<<<<< HEAD
glib2.0 (2.24.2-1slp2) unstable; urgency=low

  * Update glib2.0 to 2.24.2

 -- Boram Park <boram1288.park@samsung.com>  Mon, 13 Sep 2010 11:04:39 +0900
=======
glib2.0 (2.24.0-3slp2+1) unstable; urgency=low

  * Change dh_makeshlibs parameters: 
    + drop -c4 passed to the dpkg-gensymbols
    + pass -v2.24.0 (to avoid 'slp2' suffix)

 -- Tomasz Fujak <t.fujak@samsung.com>  Sun, 05 Sep 2010 11:44:53 +0900
>>>>>>> 2be383b8

glib2.0 (2.24.0-3slp2) unstable; urgency=low

  * Remove udeb from debian/control file

 -- Eunok Kim <eunok26.kim@samsung.com>  Fri, 11 Jun 2010 22:26:36 +0900

glib2.0 (2.24.0-2slp2) unstable; urgency=low

  * Package version update

 -- Eunok Kim <eunok26.kim@samsung.com>  Fri, 11 Jun 2010 10:41:29 +0900

glib2.0 (2.24.0-1slp2) unstable; urgency=low

  * Update glib2.0 to 2.24.0

 -- Eunok Kim <eunok26.kim@samsung.com>  Thu, 10 Jun 2010 15:45:32 +0900

glib2.0 (2.22.3-3slp2) unstable; urgency=low

  * Changing verion naming rul

 -- Boram Park <boram1288.park@samsung.com>  Wed, 24 Mar 2010 21:33:16 +0900

glib2.0 (2.22.3-2) unstable; urgency=low

  * Change debian/control.in, debian/rules, debian/libglib2.0-0.install and
    debian/libglib2.0-dev.links files.

 -- Doyoun Kang <doyoun.kang@samsung.com>  Thu, 10 Dec 2009 16:41:27 +0900

glib2.0 (2.22.3-1) unstable; urgency=low

  [ Loïc Minier ]
  * -refdbg package is section/prio debug/extra.
  * Add note to NOT use -Wl,--as-needed as it might drop a critical -lpthread
    link in gio (which dlopen()s gvfs); see
    mid:<1257999019.21780.15.camel@marzipan>.

  [ Sebastian Dröge ]
  * New upstream bugfix release:
    + debian/patches/90_mimetype-sorting.patch:
      - Dropped, merged upstream.

 -- Sebastian Dröge <slomo@debian.org>  Tue, 01 Dec 2009 16:36:30 +0100

glib2.0 (2.22.2-2) unstable; urgency=low

  * debian/patches/90_mimetype-sorting.patch:
    + Fix sorting of mimetypes by weight. Highest weight means most
      important, not the other way around. Patch from upstream GIT.

 -- Sebastian Dröge <slomo@debian.org>  Thu, 08 Oct 2009 18:34:23 +0200

glib2.0 (2.22.2-1) unstable; urgency=low

  [ Emilio Pozuelo Monfort ]
  * Move libglib2.0-data to section libs. Closes: #549079.

  [ Sebastian Dröge ]
  * New upstream bugfix release.

 -- Sebastian Dröge <slomo@debian.org>  Thu, 08 Oct 2009 12:48:51 +0200

glib2.0 (2.22.1-1) unstable; urgency=low

  * New upstream bugfix release:
    + debian/patches/10_inotify_init1.patch,
      debian/patches/30_metadata_symlinks.patch:
      - Dropped, merged upstream.

 -- Sebastian Dröge <slomo@debian.org>  Wed, 30 Sep 2009 08:17:57 +0200

glib2.0 (2.22.0-2) unstable; urgency=low

  * Don’t install Python GDB macros for now, they only work with an 
    experimental GDB branch.
  * 30_metadata_symlinks.patch: stolen upstream. Get metadata to work 
    with symbolic links. Closes: #548142.

 -- Josselin Mouette <joss@debian.org>  Wed, 30 Sep 2009 01:02:11 +0200

glib2.0 (2.22.0-1) unstable; urgency=low

  [ Josselin Mouette ]
  * Move libglib-2.0.so.0 to /lib so that DeviceKit (and other potential 
    sources) can work without having /usr mounted.
  * 11_chmod_symlinks.patch: new patch. Fix potential security issue 
    when manipulating symlink permissions. Thanks Arand Nash for the 
    heads up.

  [ Sebastian Dröge ]
  * New upstream stable release:
    + debian/patches/11_chmod_symlinks.patch:
      - Dropped, merged upstream.
    + debian/libglib2.0-0.symbols,
      debian/rules:
      - Update for the new version.

 -- Sebastian Dröge <slomo@debian.org>  Wed, 23 Sep 2009 05:04:37 +0200

glib2.0 (2.21.6-1) experimental; urgency=low

  [ Josselin Mouette ]
  * 10_inotify_init1.patch: fall back on inotify_init when inotify_init1 
    does not work, as happens with kernel versions < 2.6.27.
    Closes: #544354.

  [ Sebastian Dröge ]
  * New upstream development release:
    + debian/libglib2.0-0.symbols:
      - Update for the new version.
    + debian/rules:
      - Update SHVER to 2.21.6.
  * debian/control.in:
    + Updated Standards-Version to 3.8.3, no additional changes needed.

 -- Sebastian Dröge <slomo@debian.org>  Sat, 05 Sep 2009 07:15:58 +0200

glib2.0 (2.21.5-1) experimental; urgency=low

  * New upstream development release:
    + debian/libglib2.0-0.symbols:
      - Update for the new version.
    + debian/rules:
      - Update SHVER to 2.21.5.
  * debian/control.in:
    + Updated Standards-Version to 3.8.2, no additional changes needed.

 -- Sebastian Dröge <slomo@debian.org>  Tue, 25 Aug 2009 18:38:51 +0200

glib2.0 (2.21.4-1) experimental; urgency=low

  * New upstream development release:
    + debian/rules:
      - Include check-dist.mk to prevent accidental uploads to unstable.
      - Update shlib version to 2.21.4.
    + debian/libglib2.0-0.symbols:
      - Update for the API additions.
  * debian/control.in:
    + Updated Standards-Version to 3.8.1, no additional changes needed.

 -- Sebastian Dröge <slomo@debian.org>  Tue, 21 Jul 2009 09:35:33 +0200

glib2.0 (2.20.4-1) unstable; urgency=low

  * New upstream bugfix release.

 -- Sebastian Dröge <slomo@debian.org>  Sat, 27 Jun 2009 09:56:08 +0200

glib2.0 (2.20.3-1) unstable; urgency=low

  [ Josselin Mouette ]
  * Only build the libgio-fam package for hurd and kfreebsd, it is 
    totally useless under Linux.
  * Make it recommend gamin for kqueue support.
  * Make libgamin-dev the primary build-dependency. Closes: #526219.

  [ Sebastian Dröge ]
  * New upstream bugfix release.

 -- Sebastian Dröge <slomo@debian.org>  Mon, 01 Jun 2009 15:35:40 +0200

glib2.0 (2.20.1-2) unstable; urgency=low

  * Add refdbg package: libglib2.0-0-refdbg. (Closes: #525915)

 -- Jonny Lamb <jonny@debian.org>  Tue, 28 Apr 2009 15:11:27 +0100

glib2.0 (2.20.1-1) unstable; urgency=low

  * New upstream bugfix release: 
    + 10_log_valist.patch, dropped.

 -- Sebastian Dröge <slomo@debian.org>  Sat, 11 Apr 2009 17:00:43 +0200

glib2.0 (2.20.0-3) unstable; urgency=low

  * Fix debug package section.
  * 10_log_valist.patch: new patch, stolen upstream. Copy a va_list 
    before using it twice. Closes: #520484.

 -- Josselin Mouette <joss@debian.org>  Thu, 09 Apr 2009 20:11:52 +0200

glib2.0 (2.20.0-2) unstable; urgency=low

  * Remove 02_usr_share_gnome_applications.patch, now gnome-session sets 
    XDG_DATA_DIRS accordingly.

 -- Josselin Mouette <joss@debian.org>  Thu, 19 Mar 2009 22:59:34 +0100

glib2.0 (2.20.0-1) unstable; urgency=low

  * New upstream stable release.
  * Upload to unstable, remove check-dist include.
    This won't block any transitions because of symbol files.
  * debian/libglib2.0-0.symbols,
    debian/rules:
    + Update for the API changes.

 -- Sebastian Dröge <slomo@debian.org>  Sat, 14 Mar 2009 10:53:26 +0100

glib2.0 (2.19.10-1) experimental; urgency=low

  * New upstream development release.

 -- Sebastian Dröge <slomo@debian.org>  Mon, 02 Mar 2009 16:04:08 +0100

glib2.0 (2.19.8-2) experimental; urgency=low

  * debian/patches/01_gettext-desktopfiles.patch,
    debian/patches/02_gettext-desktopfiles-ubuntu.patch:
    + Updated from the Ubuntu package, thanks to Martin Pitt for the changes:
      - 01_gettext-desktopfiles.patch: Merge OpenSUSE's and our patch:
        - Now prefers inline translations over gettext translations, which
          fixes a few corner cases (like renaming .desktop files on the
          user's desktop), is more in line with the recent gconf patch,
          and more palatable for upstream inclusion.
        - Use X-GNOME-Gettext-Domain, for preparing upstream inclusion.
        - Forwarded upstream now.
      - Add 02_gettext-desktopfiles-ubuntu.patch: Provide backwards
        compatibility for 01_gettext-desktopfiles.patch for
        X-{Debian,Ubuntu}-Gettext-Domain. The latter was changed to use
        X-GNOME-, so this is necessary until all our .desktop files are
        converted.

 -- Sebastian Dröge <slomo@debian.org>  Tue, 24 Feb 2009 16:08:05 +0100

glib2.0 (2.19.8-1) experimental; urgency=low

  * New upstream development release.

 -- Sebastian Dröge <slomo@debian.org>  Fri, 20 Feb 2009 10:38:44 +0100

glib2.0 (2.19.7-1) experimental; urgency=low

  * New development release

 -- Gustavo Noronha Silva <kov@debian.org>  Tue, 17 Feb 2009 01:43:04 -0300

glib2.0 (2.19.6-1) experimental; urgency=low

  * New development release
  * debian/libglib2.0-0.symbols:
  - updated with new symbols

 -- Gustavo Noronha Silva <kov@debian.org>  Sun, 15 Feb 2009 23:58:22 -0300

glib2.0 (2.18.4-2) unstable; urgency=low

  * Release to unstable
  * debian/rules:
  - bump SHVER, since we are already forcing a 2.18.0 dependecy on the
    symbols introduced in the development versions
  * debian/control.in:
  - added Homepage and Vcs-* control fields

 -- Gustavo Noronha Silva <kov@debian.org>  Sun, 15 Feb 2009 13:00:43 -0300

glib2.0 (2.18.4-1) experimental; urgency=low

  [ Josselin Mouette ]
  * 04_homedir_env.patch: new patch. Handle the G_HOME environment 
    variable, to override the passwd entry. This will allow to fix 
    various kinds of build failures due to restricted build 
    environments.

  [ Sebastian Dröge ]
  * New upstream bugfix release.

 -- Sebastian Dröge <slomo@debian.org>  Sat, 10 Jan 2009 14:21:55 +0100

glib2.0 (2.18.3-1) experimental; urgency=low

  * New upstream bugfix release.

 -- Sebastian Dröge <slomo@debian.org>  Mon, 24 Nov 2008 10:07:47 +0100

glib2.0 (2.18.2-1) experimental; urgency=low

  [ Loic Minier ]
  * Suffix the Debian specific pcre bdep with "~" to allow backports and make
    lintian happy.
  * Update doc-base entries for new doc-base secttions: use Programming/C
    instead of Apps/Programming.
  * Use uppercase GNOME in doc-base description of glib.
  * Recommend shared-mime-info for content-type guessing API; see
    GNOME #554563.
  * Pass -k to make check.

  [ Sebastian Dröge ]
  * New upstream bugfix release.

 -- Sebastian Dröge <slomo@debian.org>  Sun, 19 Oct 2008 13:26:48 +0200

glib2.0 (2.18.1-1) experimental; urgency=low

  * New upstream bugfix release.
  * debian/libglib2.0-0.symbols:
    + Updated all 2.17 symbols to 2.18.0 to get dependencies on the stable
      versions.

 -- Sebastian Dröge <slomo@debian.org>  Sun, 21 Sep 2008 15:31:15 +0200

glib2.0 (2.18.0-1) experimental; urgency=low

  * New upstream stable release, with API addition.
    - Update symbols file for new g_object_get_type() symbol and drop
      g_slice_debug_tree_statistics() which shouldn't have been exported in
      the first place.
    - Refresh patches 01_gettext-desktopfiles,
      02_usr_share_gnome_applications, and 03_blacklist-directories to apply
      cleanly.

 -- Loic Minier <lool@dooz.org>  Wed, 03 Sep 2008 00:51:29 +0200

glib2.0 (2.17.7-1) experimental; urgency=low

  * New upstream development release, the new API might still change:
    + debian/rules,
      debian/libglib2.0-0.symbols:
      - Updated for the new symbols.

 -- Sebastian Dröge <slomo@debian.org>  Mon, 18 Aug 2008 16:04:30 +0200

glib2.0 (2.17.6-1) experimental; urgency=low

  * New upstream development release, the new API might still change:
    + debian/rules,
      debian/libglib2.0-0.symbols:
      - Updated for the new symbols.

 -- Sebastian Dröge <slomo@debian.org>  Mon, 04 Aug 2008 19:54:44 +0200

glib2.0 (2.17.4-1) experimental; urgency=low

  [ Loic Minier ]
  * List back m68k in arches where we could make the testsuite fatal,
    following the update on GNOME #481575.
  * Document why testsuite is currently completely disabled (fails when
    there's no writable $HOME).

  [ Sebastian Dröge ]
  * New upstream development release, the new API might still change:
    + debian/rules,
      debian/libglib2.0-0.symbols:
      - Updated for the new symbols.
    + debian/patches/90_gio-nautilus-crash.patch:
      - Dropped, merged upstream.

 -- Sebastian Dröge <slomo@debian.org>  Tue, 22 Jul 2008 11:17:05 +0200

glib2.0 (2.17.3-2) experimental; urgency=low

  * debian/patches/90_gio-nautilus-crash.patch:
    + Patch from upstream SVN to fix a crash in nautilus 2.22.

 -- Sebastian Dröge <slomo@debian.org>  Sat, 05 Jul 2008 16:57:05 +0200

glib2.0 (2.17.3-1) experimental; urgency=low

  * New upstream development release, the new API might still change:
    + debian/rules,
      debian/libglib2.0-0.symbols:
      - Updated for the new symbols.
  * debian/control.in:
    + Updated Standards-Version to 3.8.0, no additional changes needed.

 -- Sebastian Dröge <slomo@debian.org>  Thu, 03 Jul 2008 11:21:17 +0200

glib2.0 (2.17.2-1) experimental; urgency=low

  * New upstream development release, the new API might still change:
    + debian/rules,
      debian/libglib2.0-0.symbols:
      - Updated for the new symbols.

 -- Sebastian Dröge <slomo@debian.org>  Tue, 17 Jun 2008 09:18:10 +0200

glib2.0 (2.17.0-1) experimental; urgency=low

  [ Josselin Mouette ]
  * debian/rules: don't compress .sgml and .devhelp files.

  [ Loic Minier ]
  * Fix broken second dh_strip invocation which was not only acting on the
    udeb but also on binary packages (-s -pUDEB should have been -pUDEB).

  [ Sebastian Dröge ]
  * New upstream development release, the new API might still change.
  * debian/rules:
    + Include check-dist.mk to prevent accidental uploads to unstable.
    + Bump SHVER to 2.17.0.
    + Pass -c4 to dh_makeshlibs.
  * debian/libglib2.0-0.symbols:
    + Update symbols.

 -- Sebastian Dröge <slomo@debian.org>  Wed, 28 May 2008 10:40:30 +0200

glib2.0 (2.16.3-2) unstable; urgency=low

  * debian/rules: Don't add the debug symbols of the udeb in the -dbg package.
    Makes the debugging info actually usefull again (Closes: #468093)

 -- Sjoerd Simons <sjoerd@debian.org>  Fri, 11 Apr 2008 22:58:03 +0200

glib2.0 (2.16.3-1) unstable; urgency=low

  [ Sjoerd Simons ]
  * debian/patches/70_g_timeout_seconds_fix.patch
    + Added. Fix a rare case where a timeout from g_timeout_add_seconds() is
    never triggered. See http://bugzilla.gnome.org/show_bug.cgi?id=448943

  [ Sebastian Dröge ]
  * New upstream bugfix release:
    + debian/patches/70_g_timeout_seconds_fix.patch:
      - Dropped, merged upstream.

 -- Sebastian Dröge <slomo@debian.org>  Tue, 08 Apr 2008 12:02:07 +0200

glib2.0 (2.16.2-1) unstable; urgency=low

  [ Loic Minier ]
  * Drop nautilus conflicts as it triggers a bug in the APT resolver on
    dist-upgrade.
  * Update patch 01_gettext-desktopfiles with a newer version taken from the
    Ubuntu package.
  * Update and enable patch 01_gettext-desktopfiles to also look for
    X-Debian-Gettext-Domain if X-Ubuntu-Gettext-Domain isn't present.

  [ Sebastian Dröge ]
  * New upstream bugfix release:
    + Fixes FTBFS on hurd/i386 (Closes: #472129).
    + debian/patches/04_nfs4.patch,
      debian/patches/80_static-mutex-aliasing-warnings.patch,
      debian/patches/81_c99-inline-warnings.patch:
      - Dropped, merged upstream.

 -- Sebastian Dröge <slomo@debian.org>  Tue, 01 Apr 2008 07:40:48 +0200

glib2.0 (2.16.1-2) unstable; urgency=low

  [ Josselin Mouette ]
  * 02_usr_share_gnome_applications.patch: ported from GnomeVFS. Use 
    /usr/share/gnome/applications/defaults.list to obtain the defaults 
    for MIME mapping. Currently this file is still shipped by GnomeVFS.
    Closes: #469504.
  * 03_blacklist-directories.patch: ported from GnomeVFS. Blacklist more 
    FHS directories that are commonly found as Unix mount points, 
    including those necessary for live-initramfs.
  * 04_nfs4.patch: ported from GnomeVFS. Support for nfs4 filesystems.

  [ Sebastian Dröge ]
  * 80_static-mutex-aliasing-warnings.patch: Prevent warnings about
    breaking strict-aliasing rules when using G_LOCK().
    See http://bugzilla.gnome.org/show_bug.cgi?id=316221
  * 81_c99-inline-warnings.patch: Fix warnings when using G_INLINE_FUNC
    in C99 mode (Closes: #470796).
    See http://bugzilla.gnome.org/show_bug.cgi?id=522292
  * Don't ship the old changelogs and news to save some space.

 -- Sebastian Dröge <slomo@debian.org>  Fri, 14 Mar 2008 10:13:09 +0100

glib2.0 (2.16.1-1) unstable; urgency=low

  * New upstream bugfix release.

 -- Sebastian Dröge <slomo@debian.org>  Tue, 11 Mar 2008 04:41:30 +0100

glib2.0 (2.16.0-1) unstable; urgency=low

  * New upstream stable release:
    + debian/rules:
      - Update shlibs version to 2.16.0.
      - Drop check-dist include, upload to unstable.
    + debian/libglib2.0-0.symbols:
      - Updated symbols for the new version.

 -- Sebastian Dröge <slomo@debian.org>  Mon, 10 Mar 2008 19:23:55 +0100

glib2.0 (2.15.6-1) experimental; urgency=low

  * New upstream release:
    + debian/rules:
      - Update shlibs version to 2.15.6.
    + debian/libglib2.0-0.symbols:
      - Updated symbols for the new version.

 -- Sebastian Dröge <slomo@debian.org>  Tue, 26 Feb 2008 06:22:28 +0100

glib2.0 (2.15.5-1) experimental; urgency=low

  * New upstream release:
    + debian/patches/02_fam-helper.patch:
      - Dropped, merged upstream.
    + debian/patches/60_wait-longer-for-threads-to-die.patch:
      - Updated to apply cleanly again.
    + debian/libglib2.0-0.symbols:
      - Update symbols for 2.15.5.

 -- Sebastian Dröge <slomo@debian.org>  Tue, 12 Feb 2008 06:08:39 +0100

glib2.0 (2.15.4-1) experimental; urgency=low

  [ Loic Minier ]
  * Add a gio gtk-doc symlink.
  * Add a doc-base file for gio.

  [ Sebastian Dröge ]
  * New upstream release:
    + debian/libglib2.0-0.symbols:
      - Update symbols for 2.15.4.
    + debian/rules:
      - Update API version to 2.15.4.
  * debian/patches/02_fam-helper.patch:
    + Fix build failure when building with FAM and not gamin. See BGO #509419
      and BGO #512384 for more details.

 -- Sebastian Dröge <slomo@debian.org>  Tue, 29 Jan 2008 12:14:08 +0100

glib2.0 (2.15.3-1) experimental; urgency=low

  * New upstream release.
  * debian/rules,
    debian/libglib2.0-0.symbols:
    + Update shlibs and all unstable symbols to 2.15.3.

 -- Sebastian Dröge <slomo@debian.org>  Tue, 22 Jan 2008 11:54:42 +0100

glib2.0 (2.15.2-3) experimental; urgency=low

  [ Loic Minier ]
  * Bump up dpkg-dev build-dep to >= 1.14.13 for Build-Depends-Package; thanks
    Raphaël Hertzog.
  * Drop duplicate dpkg-dev bdep.
  * Let libglib2.0-dev depends on ${shlibs:Depends}; thanks Niko Tyni.

  [ Sebastian Dröge ]
  * debian/libgio-fam.install:
    + Fix path where we install the GIO FAM plugin. It shouldn't be
      /usr/lib/gio/gio but /usr/lib/gio. Thanks to Sedat Dilek for reporting.

 -- Sebastian Dröge <slomo@debian.org>  Mon, 21 Jan 2008 08:58:33 +0100

glib2.0 (2.15.2-2) experimental; urgency=low

  * debian/rules:
    + Disable selinux for the udeb until we have a libselinux1 udeb.

 -- Sebastian Dröge <slomo@debian.org>  Thu, 17 Jan 2008 11:50:11 +0100

glib2.0 (2.15.2-1) experimental; urgency=low

  [ Sebastian Dröge ]
  * New upstream development release, the new API may still change
    incompatibly; API additions:
    + Drop patch 67_gcc43-inline.patch, merged upstream.
  * Include check-dist again to prevent accidental uploads to unstable.
  * Disable testsuite for now.
  * Bump shlibs to 2.15.2.
  * Add build dependencies for GIO and add libgio-fam package that contains
    a GIO file/directory monitoring module that uses fam.
  * debian/rules,
    debian/libglib2.0-0.symbols,
    debian/control.in:
    + Add a symbol file for GLib, generated from 2.12.4, 2.14.3, 2.15.2.
      This is handled by dh_makeshlibs. Require dpkg-dev (>= 1.14.8) for this.
  * debian/control.in:
    + Recommend python on the -dev package for the gtester-report utility.
  * debian/shlibs.local:
    + Dropped as pcre is fixed now since 7.4-1 (Closes: #450796).

  [ Loic Minier ]
  * Build-dep on gtk-doc-tools to prevent a spurious warning from
    gtk-doc.make: "/bin/sh: line 11: test: !=: unary operator expected".
  * Build udeb against system pcre again (now that it provides an udeb); bump
    up libpcre build-dep to >= 7.4-1 (Closes: #443067).

 -- Sebastian Dröge <slomo@debian.org>  Tue, 15 Jan 2008 15:30:20 +0100

glib2.0 (2.14.4-2) unstable; urgency=low

  * debian/rules:
    + Make testsuite failures on sparc non-fatal too as the
      threadpool-test fails there too, most probably of some
      timing related bug. See BGO #481573.

 -- Sebastian Dröge <slomo@debian.org>  Thu, 29 Nov 2007 11:45:57 +0100

glib2.0 (2.14.4-1) unstable; urgency=low

  [ Loic Minier ]
  * Fix disabled patch name 01_gettext-desktopfiles in series.

  [ Josselin Mouette ]
  * Conflict against nautilus < 2.20 according to
    http://bugzilla.gnome.org/show_bug.cgi?id=440988#c182

  [ Sebastian Dröge ]
  * New upstream bugfix release.

 -- Sebastian Dröge <slomo@debian.org>  Sun, 25 Nov 2007 14:37:34 +0100

glib2.0 (2.14.3-1) unstable; urgency=high

  [ Sebastian Dröge ]
  * debian/shlibs.local:
    + Override libpcre3's shlibs to require at least pcre 7.2 (See: #449289).

  [ Loic Minier ]
  * New upstream stable release; bug fixes and security update.
    - SECURITY: Update the internal copy of PCRE to 7.4, fixes CVE-2007-4767;
      the internal copy is used for the udeb.
    - Drop relibtoolizing patch, 70_relibtoolize, as upstream prepared this
      tarball with libtool 1.5.24.

 -- Loic Minier <lool@dooz.org>  Sat, 10 Nov 2007 19:59:04 +0100

glib2.0 (2.14.2-1) unstable; urgency=low

  * Add GNOME bug id to 70_relibtoolize.
  * New upstream stable release; no API change.
  * Add lpia to the list of arches on which testsuite failures are fatal.

 -- Loic Minier <lool@dooz.org>  Wed, 17 Oct 2007 17:19:16 +0200

glib2.0 (2.14.1-5) unstable; urgency=low

  * Add a relibtoolizing patch, 70_relibtoolize, to get some hurd-i386 fixes
    in libtool; see Debian #445001.

 -- Loic Minier <lool@dooz.org>  Sun, 07 Oct 2007 16:52:44 +0200

glib2.0 (2.14.1-4) unstable; urgency=low

  * Document that testsuite failure aren't fatal on m68k due to GNOME #481575.
  * Disable testsuite on arm, mips, powerpc; see GNOME #481573; mipsel was
    already disabled because its testsuite results were unknown in
    experimental.
  * Document that testsuite failure is disabled on hppa, hurd, kfreebsd-amd64,
    kfreebsd-i386 due to Debian #428674.

 -- Loic Minier <lool@dooz.org>  Sat, 29 Sep 2007 13:56:18 +0200

glib2.0 (2.14.1-3) unstable; urgency=medium

  * Only build the standards debs against the system PCRE, i.e. build the udeb
    against the builtin PCRE until pcre3 provides an udeb.

 -- Loic Minier <lool@dooz.org>  Tue, 18 Sep 2007 21:35:30 +0200

glib2.0 (2.14.1-2) unstable; urgency=low

  * debian/control.in,
    debian/rules:
    + Build against the system PCRE instead of the supplied one.

 -- Sebastian Dröge <slomo@debian.org>  Mon, 17 Sep 2007 09:41:48 +0200

glib2.0 (2.14.1-1) unstable; urgency=low

  [ Loic Minier ]
  * Mention I added 90_fix-abi-check-with-debug in 2.14.0-1

  [ Sebastian Dröge ]
  * New upstream major stable release, without API changes.
  * debian/patches/90_fix-abi-check-with-debug.patch:
    + Dropped, merged upstream.

 -- Sebastian Dröge <slomo@debian.org>  Mon, 17 Sep 2007 06:35:29 +0200

glib2.0 (2.14.0-2) unstable; urgency=low

  * Upload to unstable; drop check-dist include.

 -- Loic Minier <lool@dooz.org>  Tue, 21 Aug 2007 09:05:30 +0200

glib2.0 (2.14.0-1) experimental; urgency=low

  * Fix double --host/--build flags to configure.
  * Update patch 67_gcc43-inline to also fix the headers for GCC 4.2.
  * New upstream major stable release; API additions.
    - Bump up shlibs to >= 2.14.0.
    - Drop patch 90_from_svn_fix_missing_pointer_casting, merged upstream.
    - New patch, 90_fix-abi-check-with-debug, fixes build of testsuite in
      debug mode; from SVN.

 -- Loic Minier <lool@dooz.org>  Mon, 20 Aug 2007 21:54:07 +0200

glib2.0 (2.13.7-3) experimental; urgency=low

  * debian/patches/90_from_svn_fix_missing_pointer_casting.patch:
    - patch from SVN, "fixed missing pointer casts when using atomic ops."
      (Closes: #434853)

 -- Sebastien Bacher <seb128@debian.org>  Fri, 27 Jul 2007 16:14:13 +0200

glib2.0 (2.13.7-2) experimental; urgency=low

  * Bump shlibs to 2.13.7.

 -- Loic Minier <lool@dooz.org>  Wed, 25 Jul 2007 16:09:27 +0200

glib2.0 (2.13.7-1) experimental; urgency=low

  * Drop "libtool_is_fool" snippet patching hardcode_libdir_flag_spec and
    archive_cmds which is probably dangerous with newer libtools.
  * Fix flavor name in a comment of debian/rules.
  * Use -s instead of -a in arch-specific dh_* calls.
  * New upstream development release; some API additions.
    - Drop patch 60_output-lines-during-tests, merged upstream.
  * New patch, 60_wait-longer-for-threads-to-die, to wait 5 seconds instead of
    one for threads to die in the threadpool test; hopefully fixes hppa and
    kfreebsd testsuite failures; see #428674 and #431720.
  * Don't make testsuite failures fatal on hppa; closes: #431720.

 -- Loic Minier <lool@dooz.org>  Thu, 12 Jul 2007 21:37:47 +0200

glib2.0 (2.13.6-1) experimental; urgency=low

  * Don't pass -L to dh_shlibdeps as the shlibs.local trick is enough and this
    can result in duplicate deps; closes: #317461.
  * Set myself as maintainer.
  * Cleanups.
  * Make the testsuite failures fatal on arches which passed the testsuite
    with 2.13.5 in experimental (currently: alpha amd64 arm hppa i386 ia64
    mips powerpc s390); closes: #291486.
  * Don't run the testsuite when cross-compiling.
  * New upstream development release; only API change is to change back the
    definition of GType for C++ to be gulong.

 -- Loic Minier <lool@dooz.org>  Mon, 02 Jul 2007 10:21:34 +0200

glib2.0 (2.13.5-1) experimental; urgency=low

  * New upstream release
   - Bump shlibs to >= 2.13.5, as the API was changed

 -- Marc 'HE' Brockschmidt <he@debian.org>  Tue, 19 Jun 2007 16:14:16 +0200

glib2.0 (2.13.4-2) experimental; urgency=low

  * New patch, 67_gcc43-inline, fixes FTBFS of apps using glib with GCC 4.3
    which uses C99 where the meaning of "inline" changed; patch was adapted
    from patches in GNOME #315437 and Gentoo #156475; closes: #416863.

 -- Loic Minier <lool@dooz.org>  Sat, 16 Jun 2007 18:49:57 +0200

glib2.0 (2.13.4-1) experimental; urgency=low

  * Also honor parallel=n in DEB_BUILD_OPTIONS.
  * New upstream release series; these are development releases, the new API
    may still change incompatibly.
    - Target at experimental; include check-dist.
    - Bump up shlibs to >= 2.13.4.
  * New patch but disabled, 01_gettext-desktopfiles, permits overriding the
    gettext domain when desktop files have such a field; found in the Ubuntu
    package.

 -- Loic Minier <lool@dooz.org>  Wed, 13 Jun 2007 10:52:27 +0200

glib2.0 (2.12.12-1) unstable; urgency=low

  * Fix description of the -dbg package.
  * New upstream release.

 -- Loic Minier <lool@dooz.org>  Thu, 03 May 2007 19:14:33 +0200

glib2.0 (2.12.11-3) unstable; urgency=medium

  * Initialize CFLAGS to -Wall -g; pass debian/rules' CFLAGS and LDFLAGS to
    configure, doh!
  * Track all stable versions in watch file.
  * Wrap build-deps and deps.
  * Add ${misc:Depends}.
  * New patch 60_output-lines-during-tests, outputs newlines after thousand
    iterations of the inner-loop of the closures test to avoid the timeout on
    mips and mipsel buildds.

 -- Loic Minier <lool@dooz.org>  Thu, 12 Apr 2007 16:13:46 +0200

glib2.0 (2.12.11-2) unstable; urgency=low

  * Run "make check" test suite for the deb flavor except if DEB_BUILD_OPTIONS
    contains the "nocheck" keyword; ignore failures.
  * Include the new uploaders.mk from gnome-pkg-tools instead of duplicating
    its logic; build-dep on gnome-pkg-tools >= 0.11.
  * Drop useless version computations.
  * Add support for DEB_BUILD_OPTIONS_PARALLEL.
  * Upload to unstable; drop check-dist include.

 -- Loic Minier <lool@dooz.org>  Wed, 11 Apr 2007 10:35:43 +0200

glib2.0 (2.12.11-1) experimental; urgency=medium

  * New upstream release; no API change.

 -- Loic Minier <lool@dooz.org>  Fri,  9 Mar 2007 22:02:25 +0100

glib2.0 (2.12.10-1) experimental; urgency=low

  * Include the new check-dist Makefile to prevent accidental uploads to
    unstable; bump build-dep on gnome-pkg-tools to >= 0.10.
  * New upstream release; no API change.
    - Rewrite and cleanup the build-system completely to build a set of
      flavors; drop obsolete targets; drop obsolete files; switch from
      tar-in-tar and sys-build to regular source and quilt patching;
      build-depend on quilt; drop DEB_USE_DBS_TARBALL_LAYOUT; create stampdir
      when necessary; switch from dh_movefiles and dh_installdirs to
      dh_install.
    - Drop patch 000_glib-link; merged upstream.
  * Bump up Debhelper compatibility level to 5.
  * Only ship README.Debian in libglib2.0-dev.
  * Empty dependency_libs in the *.la files of libglib2.0-dev.
  * Override shlibs for the inter-shlibdeps before computing them.
  * Use >= ${source:Version} and ${binary:Version} for inder-deps; build-dep
    on dpkg-dev >= 1.13.19.
  * Fix --dbg-package name.
  * Use make vars for package names.
  * Tune udeb description.
  * Clean /usr/share/doc symlinks generation and move to dh_link generated
    links.
  * Cleanup list of invoked dh_* commands.

 -- Loic Minier <lool@dooz.org>  Thu,  8 Mar 2007 18:51:27 +0100

glib2.0 (2.12.9-2) experimental; urgency=low

  * Bump shlibs to >= 2.12.9.
  * Avoir overwriting the *.la files of the main build with the *.la files of
    the udeb build; fixes "old_library" in *.la files; thanks Tim Dijkstra;
    closes: #297741.

 -- Loic Minier <lool@dooz.org>  Sat, 20 Jan 2007 09:13:40 +0100

glib2.0 (2.12.9-1) experimental; urgency=low

  * Add a get-orig-source target to retrieve the upstream tarball.
  * New upstream releases; no API change.
    - Fixes documentation of g_key_file_set_string_list(); closes: #405028.
    - Avoids spewing warnings with gcc 2.95; closes: #303124.
    - Drop patch 009_accept-space-in-key-names; merged and adapted upstream.

 -- Loic Minier <lool@dooz.org>  Wed, 17 Jan 2007 08:55:27 +0100

glib2.0 (2.12.7-1) experimental; urgency=low

  * New upstream release; no API change; translation updates, bug fixes,
    build fixes.
    - Target at experimental for now.
    - Drop patch 010_restore-old-key-file-syntax-support, merged and adapted
      upstream.

 -- Loic Minier <lool@dooz.org>  Fri,  5 Jan 2007 12:24:38 +0100

glib2.0 (2.12.6-2) unstable; urgency=medium

  * New patch, 010_restore-old-key-file-syntax-support, reverts strict group
    names and key names checks introduced between glib 2.12.4 and 2.12.6;
    instead of failing, critical warnings are output; updates the relevant
    tests as well; closes: #404888.
  * New patch, 009_accept-space-in-key-names, adds support for space in key
    names (independently of 010_restore-old-key-file-syntax-support); updates
    and add relevant tests as well; closes: #404888 as well.

 -- Loic Minier <lool@dooz.org>  Sun, 31 Dec 2006 20:43:23 +0100

glib2.0 (2.12.6-1) unstable; urgency=low

  * New upstream release; no API or ABI change.
    - Fixes file-type detection in nautilus; closes: #404015.

 -- Loic Minier <lool@dooz.org>  Thu, 21 Dec 2006 09:46:30 +0100

glib2.0 (2.12.5-3) unstable; urgency=low

  * Upload to unstable.

 -- Loic Minier <lool@dooz.org>  Wed, 20 Dec 2006 17:27:25 +0100

glib2.0 (2.12.5-2) experimental; urgency=low

  * Upload to unstable.

 -- Loic Minier <lool@dooz.org>  Wed, 20 Dec 2006 08:50:56 +0100

glib2.0 (2.12.5-1) experimental; urgency=low

  * Add cross-reference in 2.12.4-2.
  * New upstream release; no API or ABI change.
    - Target at experimental for now.
    - Drop patch 011_glib-gettext-datarootdir, merged upstream.
  * Drop patch 010_glib2.0.kfreebsd-amd64, is not needed anymore and seems to
    have been at the wrong level anyway.
  * Review and comment on the usefulness of patch 000_glib-link.

 -- Loic Minier <lool@dooz.org>  Tue, 19 Dec 2006 08:52:26 +0100

glib2.0 (2.12.4-2) unstable; urgency=low

  * New patch, 011_glib-gettext-datarootdir, to compute datarootdir
    appropriately for AM_GLIB_DEFINE_LOCALEDIR; GNOME #343825;
    closes: #370282.

 -- Loic Minier <lool@dooz.org>  Thu, 16 Nov 2006 10:14:52 +0100

glib2.0 (2.12.4-1) unstable; urgency=low

  * New upstream release; no API changes.

 -- Loic Minier <lool@dooz.org>  Mon,  2 Oct 2006 10:39:57 +0200

glib2.0 (2.12.3-2) unstable; urgency=low

  * Upload to unstable

  [ Loic Minier]
  * Merge 2.10.3-3.

 -- Sebastien Bacher <seb128@debian.org>  Wed, 13 Sep 2006 13:16:29 +0200

glib2.0 (2.12.3-1) experimental; urgency=low

  * New upstream release; no public API changes.
  * Broaden the -data dep on the lib to permit bin NMUs.

 -- Loic Minier <lool@dooz.org>  Wed, 30 Aug 2006 22:12:02 +0200

glib2.0 (2.12.2-1) experimental; urgency=low

  * New upstream release; no API changes.

 -- Loic Minier <lool@dooz.org>  Mon, 21 Aug 2006 12:30:24 +0200

glib2.0 (2.12.1-1) experimental; urgency=low

  * New upstream release.
  * Sync with overrides and set udeb's Priority to optional instead of extra.
  * Bump up Standards-Version to 3.7.2.

 -- Loic Minier <lool@dooz.org>  Mon,  7 Aug 2006 22:08:21 +0200

glib2.0 (2.12.0-1) experimental; urgency=low

  * New upstream version:
    Major new features include:
    * The Unicode support has been updated to Unicode 5.
    * GBookmarkFile: a parser for files containing bookmarks
      stored using the Desktop Bookmark specification 
    * Base64 encoding support
  * debian/rules:
    - updated shver number
  * debian/watch:
    - updated

 -- Sebastien Bacher <seb128@debian.org>  Mon,  3 Jul 2006 10:46:21 +0200

glib2.0 (2.10.3-3) unstable; urgency=low

  * debian/patches/999_ia64_atomic_ops_broken.patch:
    - dropped, it's not required with the new gcc and it was breaking the build
      (Closes: #376260)
  
  [ Loic Minier ]
  * Sync with overrides and set udeb's Priority to optional instead of extra.

 -- Sebastien Bacher <seb128@debian.org>  Wed, 12 Jul 2006 19:09:21 +0200

glib2.0 (2.10.3-2) unstable; urgency=medium

  * Re-add changes from 2.10.2-2 that were lost in the wild
    (closes: #361697).

 -- Josselin Mouette <joss@debian.org>  Mon, 26 Jun 2006 19:54:17 +0200

glib2.0 (2.10.3-1) unstable; urgency=low

  * New upstream version:
    Bugs fixed:
    - g_completion_complete_utf8 crashes when NULL is passed to it 
    - update-desktop-database doesn't handle duplicate entries  
      (Closes: #298668)
    - Dereferencing NULL value in g_key_file_get_group_comment
    - GKeyFile set_string_list invalid memory reads
    - The GObject tutorial say g_object_(un)ref is _not_  thread-safe
    - Fix a memory leak in GOption   

 -- Sebastien Bacher <seb128@debian.org>  Sat, 27 May 2006 12:54:17 +0200

glib2.0 (2.10.2-2) unstable; urgency=low

  * debian/control.in, debian/rules:
    - patch by Frans Pop <aragorn@tiscali.nl>
    - Add support for udeb dependency resolution in shlibs file
      (Closes: #361697).
    - Simplify debian/rules by making use of udeb support in debhelper.
  * debian/control.in:
    - clarify the description for the -data package (Closes: #362316),
      change suggested Robert Bihlmeyer <robbe@orcus.priv.at>

 -- Sebastien Bacher <seb128@debian.org>  Fri, 28 Apr 2006 00:03:41 +0200

glib2.0 (2.10.2-1) unstable; urgency=low

  * New upstream version:
    - Missing check for .dylib
    - Segmentation Fault when %llu is passed to vasnprintf and HAVE_SNPRINTF
      is not defined
    - Add support for write FDs to GIOChannel
    - Memleak in goption.c::parse_short_option
    - g_parse_debug_string reads beyond buffer
    - g_option_context_parse() should not set program name to '<Unknown>' if
      it is already set
    - g_main_context_unref calls g_source_destroy_internal with incorrect
      arguments
    - Slight performance gains (GList, GAsyncQueue)
    - Use of unitialised memory in g_mem_profile
    - make check FAIL: threadpool-test
    - g_option_context_new parameter lacks better explanation
    - Some breakages with GThreadPool
    - gthread/gthread-win32.c: IsDebuggerPresent needs
      '#define _WIN32_WINDOWS 0x0401'
    - dlerror() portability issue causes crash on (old) a.out NetBSD platform
    - g_timer_elapsed docs should mention that microseconds may be NULL
    - goption + error out params
    - Documentation should not reference G_HAVE_GINT64, as it's deprecated.
  * debian/patches/010_glib2.0.kfreebsd-amd64.patch:
    - patch by Aurelien Jarno <aurel32@debian.org>, fix build on kfreebsd-amd64
      (Closes: #355953)
  * debian/rules:
    - use "-g" for CFLAGS, makes -dbg package useful again
    change by Fabio M. Di Nitto <fabbione@ubuntu.com> on the Ubuntu package:
    * Make sure to pass CFLAGS to configure.
    * Generalize DEB_BUILD_ARCH.   

 -- Sebastien Bacher <seb128@debian.org>  Fri,  7 Apr 2006 23:23:14 +0200

glib2.0 (2.10.1-2) unstable; urgency=low

  [ Sjoerd Simons ]
  * Upload to unstable
  * Document udeb changes that Josselin did in an earlier experimental
    package.
  * debian/patches/999_ia64_atomic_ops_broken.patch
    + Added. Uses atomic builtins that gcc-4.0 know on ia64, instead of those
    for gcc-4.1. (Patch by LaMont Jones from the ubuntu package)
  * Updated debian/watch to use download.gnome.org

  [ Josselin Mouette ]
  * Set the conflict with pango < 1.11, that's where the breakage lies.
  * Add a XC-Package-Type header to the udeb and set the priority to extra.
    [debian/control.in]

 -- Sjoerd Simons <sjoerd@debian.org>  Sun, 19 Mar 2006 12:41:21 +0100

glib2.0 (2.10.1-1) experimental; urgency=low

  * New upstream release (bugfixes, translation updates).
  * [debian/rules] Bring priority parameter for dpkg-distaddfile for the udeb
    in line with control.in .

  Josselin Mouette <joss@debian.org>:
  * Conflict with pango < 1.10 to avoid breakage caused by the unicode 
    changes.

 -- J.H.M. Dassen (Ray) <jdassen@debian.org>  Sat, 11 Mar 2006 13:53:16 +0100

glib2.0 (2.10.0-1) experimental; urgency=low

  * New upstream release.

 -- Josselin Mouette <joss@debian.org>  Mon,  6 Mar 2006 00:32:27 +0100

glib2.0 (2.8.6-1) unstable; urgency=medium

  * New upstream release (bugfixes, translation updates).

 -- J.H.M. Dassen (Ray) <jdassen@debian.org>  Wed, 18 Jan 2006 20:30:26 +0100

glib2.0 (2.8.5-1) unstable; urgency=low

  * New upstream release (bugfixes, translation updates,
    g_object_compat_control() added).
  * [debian/rules] Bumped shver to 2.8.5 to reflect the API change.

 -- J.H.M. Dassen (Ray) <jdassen@debian.org>  Thu,  5 Jan 2006 21:22:36 +0100

glib2.0 (2.8.4-2) unstable; urgency=high

  * Fix shlibs deps that crept in the amd64 package, thanks Kurt Roeckx for
    all the fish. (Closes: #339685)
    - Cleanup and clarify upstream version calculations.
    - Drop dh_makeshlibs -a call as only one package ships shlibs and already
      has a separate call.
    - Drop useless shlibs.local generation.
    - Call dh_shlibdeps with cleaner arguments.
    [debian/rules]
  * Fix "fakeroot debian/rules clean" by following find calls with a .svn
    filter.
    [debian/scripts/lib]
  * Fix quoting of unfix.source.patch:START and FAILED messages.
    [debian/scripts/messages]
  * Clarify Copyright versus License and update upstream URL.
    [debian/copyright]

 -- Loic Minier <lool@dooz.org>  Sun, 20 Nov 2005 10:36:26 +0100

glib2.0 (2.8.4-1) unstable; urgency=low

  * New upstream version.

 -- Sebastien Bacher <seb128@debian.org>  Tue, 15 Nov 2005 16:22:08 +0100

glib2.0 (2.8.3-1) unstable; urgency=medium

  * New upstream release (fix an error that crept in with a change to 
    glib-mkenums in 2.8.2, documentation improvements, translation updates).

 -- J.H.M. Dassen (Ray) <jdassen@debian.org>  Mon,  3 Oct 2005 20:52:26 +0200

glib2.0 (2.8.2-1) unstable; urgency=medium

  * New upstream release (bug fixes, documentation improvements, translation
    updates).

 -- J.H.M. Dassen (Ray) <jdassen@debian.org>  Sun,  2 Oct 2005 09:31:27 +0200

glib2.0 (2.8.1-1) unstable; urgency=medium

  * New (for Debian) upstream version (bug fixes, documentation improvements, 
    translation updates).
  * [debian/control.in] Bumped Standards-Version.
  * [debian/copyright] Updated FSF's address.

 -- J.H.M. Dassen (Ray) <jdassen@debian.org>  Sat, 24 Sep 2005 13:45:47 +0200

glib2.0 (2.8.1-0ubuntu1) breezy; urgency=low

  * New upstream version.
  * debian/watch:
    - updated.

 -- Sebastien Bacher <seb128@canonical.com>  Tue, 23 Aug 2005 12:05:20 +0200

glib2.0 (2.8.0-1) unstable; urgency=low

  * New upstream version.
  * debian/rules:
    - updated the shlibs.

 -- Sebastien Bacher <seb128@debian.org>  Sat, 13 Aug 2005 14:14:00 +0200

glib2.0 (2.7.3-1) experimental; urgency=low

  * New upstream version.

 -- Sebastien Bacher <seb128@debian.org>  Fri, 15 Jul 2005 23:42:37 +0200

glib2.0 (2.7.2-1) experimental; urgency=low

  * New upstream version.

 -- Sebastien Bacher <seb128@debian.org>  Fri,  8 Jul 2005 22:07:59 +0200

glib2.0 (2.7.1-1) experimental; urgency=low

  * New upstream version.
  * debian/rules:
    - updated the shlib.

 -- Sebastien Bacher <seb128@debian.org>  Fri,  1 Jul 2005 19:43:05 +0200

glib2.0 (2.7.0-1) experimental; urgency=low

  * New upstream version:
    * GKeyFile:
    - add unit tests.
    - accept \r\n as line end.
    - don't interpret leading zeros as octal numbers.
    - make key and group removal work.
    * GOption:
    - improve formatting of --help output.
    - accept -?.
    - warn about duplicate main groups.
    - treat '-' as non-option argument.
    - report missing arguments as errors.
    - add a boxed type for GDate.
    * GTree:
    - g_tree_remove() and g_tree_steal() return status information.
    * Stdio wrappers:
    - work regardless of large file support.
    - add g_access(), g_chmod(), g_creat(), g_chdir.
    * GObject:
    - implement "toggle references" to help language bindings.
    - allow to mark names, nicks and blurbs of pspecs as static.
    - make pspec lookup a bit faster.
    * add g_listenv() to list all set environment variables.
    * add g_file_set_contents() to atomically write a file.
    * add g_try_malloc(), g_try_new(), g_try_new0() and g_try_renew().
    * add g_utf8_collate_key_for_filename() to sort filenames taking
      extensions and numeric suffixes into account.
    * add G_GNUC_NULL_TERMINATED to mark varargs function with
      NULL-terminated argument lists.
    * documentation improvements.
    * new and updated translations.
  * debian/rules:
    - updated the shlibs.
  * debian/watch:
    - updated.

 -- Sebastien Bacher <seb128@debian.org>  Tue, 21 Jun 2005 12:15:47 +0200

glib2.0 (2.6.5-1) unstable; urgency=low

  * New upstream release again bringing a number of bugfixes, improved
    documentation and updated translations, including
    gthread-posix.c (g_thread_create_posix_impl): Allow setstacksize to
    fail.  (GNOME #304790, Michael Banck) (Closes: #312382)
  * [debian/patches/000_glib-link.patch] Updated.

 -- J.H.M. Dassen (Ray) <jdassen@debian.org>  Fri, 10 Jun 2005 21:14:42 +0200

glib2.0 (2.6.4-1) unstable; urgency=low

  * New upstream release bringing a number of bugfixes, improved
    documentation and updated translations.

 -- J.H.M. Dassen (Ray) <jdassen@debian.org>  Wed,  6 Apr 2005 22:16:44 +0200

glib2.0 (2.6.3-1) unstable; urgency=low

  * New upstream release.

 -- Sebastien Bacher <seb128@debian.org>  Mon, 28 Feb 2005 09:38:38 +0100

glib2.0 (2.6.2-1) unstable; urgency=low

  * New upstream release.

 -- Sebastien Bacher <seb128@debian.org>  Sat,  5 Feb 2005 19:23:59 +0100

glib2.0 (2.6.1-3) unstable; urgency=low

  * debian/rules:
    - use "-plibglib$(apiver)-udeb", fix the libglib2.0-0-dbg package.

 -- Sebastien Bacher <seb128@debian.org>  Sun, 23 Jan 2005 22:24:21 +0100

glib2.0 (2.6.1-2) unstable; urgency=low

  * Upload to unstable.
  * debian/control.in:
    - rename libglib2.0-dbg to libglib2.0-0-dbg.
    - set myself as maintainer.
  * debian/rules:
    - use dh_strip to make the debug package.

 -- Sebastien Bacher <seb128@debian.org>  Sun, 16 Jan 2005 12:59:21 +0100

glib2.0 (2.6.1-1) experimental; urgency=low

  * New upstream release.

 -- Sebastien Bacher <seb128@debian.org>  Sat,  8 Jan 2005 14:44:05 +0100

glib2.0 (2.6.0-1) experimental; urgency=low

  * New upstream release.
  * debian/rules:
    - updated the shlibs.
  * debian/watch:
    - updated.

 -- Sebastien Bacher <seb128@debian.org>  Mon, 27 Dec 2004 16:15:36 +0100

glib2.0 (2.4.8-1) unstable; urgency=medium

  * New upstream bugfix release.

 -- J.H.M. Dassen (Ray) <jdassen@debian.org>  Sat,  4 Dec 2004 18:52:44 +0100

glib2.0 (2.4.7-1) unstable; urgency=medium

  * New upstream bugfix release.
  * [debian/patches/000_glib-link.patch] Updated.
  * [debian/patches/001_translations.patch] Dropped.

 -- J.H.M. Dassen (Ray) <jdassen@debian.org>  Fri,  8 Oct 2004 22:27:49 +0200

glib2.0 (2.4.6-4) unstable; urgency=medium

  * [debian/patches/001_translations.patch] Updated translations from CVS and
    relibtoolise to use new translations.
  * [debian/rules] Fixed udeb naming on Hurd.

 -- J.H.M. Dassen (Ray) <jdassen@debian.org>  Fri,  8 Oct 2004 12:43:09 +0200

glib2.0 (2.4.6-3) unstable; urgency=medium

  Colin Watson <cjwatson@debian.org>: (Closes: #274053)
  * [debian/rules] binary-arch depends on binary-arch-udeb.
  * [debian/rules] Strip udeb!

 -- J.H.M. Dassen (Ray) <jdassen@debian.org>  Wed, 29 Sep 2004 19:39:22 +0200

glib2.0 (2.4.6-2) unstable; urgency=medium

  * [debian/patches/001_translations.patch] Updated translations from CVS.
  * [debian/rules] Tightened "shver" to tighten shlibs, as some
    incompatibilities with older versions turned up with gconf.
    (Closes: #265659)

 -- J.H.M. Dassen (Ray) <jdassen@debian.org>  Tue, 24 Aug 2004 18:50:04 +0200

glib2.0 (2.4.6-1) unstable; urgency=medium

  * New upstream bugfix release.

 -- J.H.M. Dassen (Ray) <jdassen@debian.org>  Sun, 15 Aug 2004 18:34:27 +0200

glib2.0 (2.4.5-2) unstable; urgency=low

  * debian/patches/000_glib-link.patch:
    - patch from Jurij Smakov <jurij@wooyd.org> to link with all the libs 
      (Closes: #263130).

 -- Sebastien Bacher <seb128@debian.org>  Tue,  3 Aug 2004 18:03:53 +0200

glib2.0 (2.4.5-1) unstable; urgency=low

  * New upstream release.

 -- Sebastien Bacher <seb128@debian.org>  Sun,  1 Aug 2004 17:31:43 +0200

glib2.0 (2.4.4-1) unstable; urgency=low

  * New upstream release.
    - remove spaces before "#pragma alloca" (Closes: #250667).

 -- Sebastien Bacher <seb128@debian.org>  Fri, 16 Jul 2004 18:44:31 +0200

glib2.0 (2.4.2-1) unstable; urgency=low

  * New upstream release.

 -- Sebastien Bacher <seb128@debian.org>  Sat,  5 Jun 2004 00:51:01 +0200

glib2.0 (2.4.1-2) unstable; urgency=low

  * Upload in unstable.
  * GNOME Team Upload.
  * J.H.M. Dassen (Ray) <jdassen@debian.org>:
    + [debian/rules] Make the linker work a bit harder so dynamic loading can 
      be done faster; safety measure: ensure the build aborts when the library
      still has references to undefined symbols. 

 -- Sebastien Bacher <seb128@debian.org>  Sat, 22 May 2004 14:18:23 +0200

glib2.0 (2.4.1-1) experimental; urgency=low

  * New upstream release.
  * GNOME Team Upload.
  * debian/rules:
    - updated shlib version to 2.4.1.
  
 -- Sebastien Bacher <seb128@debian.org>  Sun,  2 May 2004 12:47:25 +0200

glib2.0 (2.4.0-2) experimental; urgency=low

  * Akira TAGOH <tagoh@debian.org>
  - debian/rules:
    - bumped shlib version to 2.4.0.

 -- Akira TAGOH <tagoh@debian.org>  Wed, 24 Mar 2004 09:12:31 +0900

glib2.0 (2.4.0-1) experimental; urgency=low

  * New upstream release.
  * debian/rules:
    - doh. don't claim the newer shlibs.
  * debian/control:
    - added Uploaders to maintain as team.
    - added gnome-pkg-tools to Build-Depends.
  * debian/docs:
    - added old ChangeLog and NEWS files.

 -- Akira TAGOH <tagoh@debian.org>  Wed, 17 Mar 2004 21:18:00 +0900

glib2.0 (2.2.3-1) unstable; urgency=low

  * "Welcome back my laptop PC!" release.
  * New upstream release.
  * debian/control:
    - bumped Standards-Version to 3.6.1.0.

 -- Akira TAGOH <tagoh@debian.org>  Mon,  1 Sep 2003 02:29:14 +0900

glib2.0 (2.2.2-1) unstable; urgency=low

  * New upstream release.
    - Fix portability problems with G_MIN/MAX_INT64 (closes: Bug#195302)
  * debian/control:
    - bumped Standards-Version to 3.5.10.0.
    - changed the sections for libglib2.0-dev and libglib2.0-dbg to libdevel.
  * debian/compat:
    - use it instead of DH_COMPAT.

 -- Akira TAGOH <tagoh@debian.org>  Tue, 10 Jun 2003 18:44:01 +0900

glib2.0 (2.2.1-3) unstable; urgency=low

  * debian/control:
    - rename libglib2.0-0-udeb to libglib2.0-udeb.
    - delete Recommends line from libglib2.0-udeb. (closes: Bug#183749)
    - add Provides: libglib2.0-0 for libglib2.0-udeb.
  * debian/libglib2.0-udeb.files:
    - contain the libraries and locale data.

 -- Akira TAGOH <tagoh@debian.org>  Sat,  8 Mar 2003 02:46:19 +0900

glib2.0 (2.2.1-2) unstable; urgency=low

  * debian/rules:
    - create the symlinks on /usr/share/gtk-doc/html. (closes: Bug#183504)
    - changed DH_COMPAT to 4.
  * debian/control:
    - add libglib2.0-0-udeb package for debian-installer.

 -- Akira TAGOH <tagoh@debian.org>  Thu,  6 Mar 2003 01:14:44 +0900

glib2.0 (2.2.1-1) unstable; urgency=low

  * New upstream release.
  * debian/control:
    - needed pkg-config (>= 0.14.0).
    - add autotools-dev to Build-Depends.

 -- Akira TAGOH <tagoh@debian.org>  Tue,  4 Feb 2003 01:02:20 +0900

glib2.0 (2.2.0-2) unstable; urgency=low

  * close to be fixed in the upstream release. (closes: Bug#173508)

 -- Akira TAGOH <tagoh@debian.org>  Tue,  7 Jan 2003 17:22:20 +0900

glib2.0 (2.2.0-1) unstable; urgency=low

  * New upstream release.
  * debian/control:
    bumped Standards-Version to 3.5.8.

 -- Akira TAGOH <tagoh@debian.org>  Wed, 25 Dec 2002 13:46:08 +0900

glib2.0 (2.0.7-1) unstable; urgency=low

  * New upstream release.
  * debian/control:
    - changed libc6-dev to libc6-dev | libc-dev in -dev's Depends.
    - bumped Standards-Version and depends debhelper (>> 4).
    - add libgtk2.0-doc to Suggests for -doc.
  * debian/rules:
    - add symlink to fix the missing symlink for gtk. but this release doesn't
      include the hyperlink for gtk+ (closes: Bug#162845)
    - support noopt option for DEB_BUILD_OPTIONS.

 -- Akira TAGOH <tagoh@debian.org>  Tue,  5 Nov 2002 17:06:50 +0900

glib2.0 (2.0.6-1) unstable; urgency=low

  * New upstream release.
  * debian/rules: removed --enable-debug option. conform to the default value
    now. (closes: Bug#151815)
  * debian/patches/000_glib2.0-garray.patch: removed because it's merged by
    the upstream.

 -- Akira TAGOH <tagoh@debian.org>  Sun,  4 Aug 2002 16:05:03 +0900

glib2.0 (2.0.4-3) unstable; urgency=low

  * debian/patches/000_glib2.0-garray.patch:
    applied to fix g_ptr_array_index() macro. (closes: Bug#150521)

 -- Akira TAGOH <tagoh@debian.org>  Sat, 29 Jun 2002 19:46:51 +0900

glib2.0 (2.0.4-2) unstable; urgency=low

  * debian/libglib2.0-doc.doc-base.gobject: fix the dupplicated title.
    (closes: Bug#150040)

 -- Akira TAGOH <tagoh@debian.org>  Sun, 16 Jun 2002 23:27:38 +0900

glib2.0 (2.0.4-1) unstable; urgency=low

  * New upstream release.

 -- Akira TAGOH <tagoh@debian.org>  Sun, 16 Jun 2002 03:33:22 +0900

glib2.0 (2.0.3-1) unstable; urgency=low

  * New upstream release.

 -- Akira TAGOH <tagoh@debian.org>  Wed, 29 May 2002 00:49:56 +0900

glib2.0 (2.0.1-2) unstable; urgency=low

  * debian/scripts/vars.build: fix bashism.
  * debian/README.Debian: add static link issue.
  * debian/rules: add --enable-static. (closes: Bug#142198)

 -- Akira TAGOH <tagoh@debian.org>  Thu, 11 Apr 2002 19:25:17 +0900

glib2.0 (2.0.1-1) unstable; urgency=low

  * New upstream release.

 -- Akira TAGOH <tagoh@debian.org>  Sat, 30 Mar 2002 16:23:54 +0900

glib2.0 (2.0.0-1) unstable; urgency=low

  * Initial Release.

 -- Akira TAGOH <tagoh@debian.org>  Tue, 12 Mar 2002 02:32:11 +0900
<|MERGE_RESOLUTION|>--- conflicted
+++ resolved
@@ -1,10 +1,3 @@
-<<<<<<< HEAD
-glib2.0 (2.24.2-1slp2) unstable; urgency=low
-
-  * Update glib2.0 to 2.24.2
-
- -- Boram Park <boram1288.park@samsung.com>  Mon, 13 Sep 2010 11:04:39 +0900
-=======
 glib2.0 (2.24.0-3slp2+1) unstable; urgency=low
 
   * Change dh_makeshlibs parameters: 
@@ -12,7 +5,12 @@
     + pass -v2.24.0 (to avoid 'slp2' suffix)
 
  -- Tomasz Fujak <t.fujak@samsung.com>  Sun, 05 Sep 2010 11:44:53 +0900
->>>>>>> 2be383b8
+
+glib2.0 (2.24.2-1slp2) unstable; urgency=low
+
+  * Update glib2.0 to 2.24.2
+
+ -- Boram Park <boram1288.park@samsung.com>  Mon, 13 Sep 2010 11:04:39 +0900
 
 glib2.0 (2.24.0-3slp2) unstable; urgency=low
 
